#
# See https://docs.microsoft.com/en-us/vsts/pipelines/yaml-schema for details on this file.
#

# Configure which branches trigger builds
trigger:
  batch: true
  branches:
    include:
    - blazor-wasm
    - master
    - release/*

# Run PR validation on all branches
pr:
  autoCancel: true
  branches:
    include:
    - '*'

variables:
- name: DOTNET_SKIP_FIRST_TIME_EXPERIENCE
  value: true
- name: _TeamName
  value:  AspNetCore
- name: _DotNetPublishToBlobFeed
  value: true
- name: _PublishUsingPipelines
  value: true
- name: _DotNetArtifactsCategory
  value: .NETCORE
- name: _DotNetValidationArtifactsCategory
  value: .NETCORE
- ${{ if ne(variables['System.TeamProject'], 'internal') }}:
  - name: _BuildArgs
    value: ''
  - name: _PublishArgs
    value: ''
  - name: _SignType
    value: ''
- ${{ if eq(variables['System.TeamProject'], 'internal') }}:
  - ${{ if ne(variables['Build.Reason'], 'PullRequest') }}:
    # DotNet-Blob-Feed provides: dotnetfeed-storage-access-key-1
    # Publish-Build-Assets provides: MaestroAccessToken, BotAccount-dotnet-maestro-bot-PAT
    - group: DotNet-Blob-Feed
    - group: Publish-Build-Assets

    - name: _BuildArgs
      value: /p:TeamName=$(_TeamName)
             /p:OfficialBuildId=$(Build.BuildNumber)
    - name: _SignType
      value: real

    # The following extra properties are not set when testing. Use with final build.[cmd,sh] of asset-producing jobs.
    - name: _PublishArgs
      value: /p:Publish=true
             /p:DotNetPublishBlobFeedKey=$(dotnetfeed-storage-access-key-1)
             /p:DotNetPublishBlobFeedUrl=https://dotnetfeed.blob.core.windows.net/dotnet-core/index.json
             /p:DotNetPublishToBlobFeed=$(_DotNetPublishToBlobFeed)
             /p:DotNetPublishUsingPipelines=$(_PublishUsingPipelines)
             /p:DotNetArtifactsCategory=$(_DotNetArtifactsCategory)
  - ${{ if eq(variables['Build.Reason'], 'PullRequest') }}:
    - name: _BuildArgs
      value: ''
    - name: _SignType
      valule: test
    - name: _PublishArgs
      value: ''
  # used for post-build phases, internal builds only
  - ${{ if and(ne(variables['System.TeamProject'], 'public'), notin(variables['Build.Reason'], 'PullRequest')) }}:
    - group: DotNet-AspNet-SDLValidation-Params

stages:
- stage: build
  displayName: Build
  jobs:
  # Code check
  - template: jobs/default-build.yml
    parameters:
      jobName: Code_check
      jobDisplayName: Code check
      agentOs: Windows
      steps:
      - powershell: ./eng/scripts/CodeCheck.ps1 -ci
        displayName: Run eng/scripts/CodeCheck.ps1
      artifacts:
      - name: Code_Check_Logs
        path: artifacts/log/
        publishOnError: true
        includeForks: true

  # Build Windows (x64/x86)
  - template: jobs/default-build.yml
    parameters:
      codeSign: true
      jobName: Windows_build
      jobDisplayName: "Build: Windows x64/x86"
      agentOs: Windows
      steps:
      - script: "echo ##vso[build.addbuildtag]daily-build"
        condition: and(ne(variables['Build.Reason'], 'PullRequest'), notin(variables['DotNetFinalVersionKind'], 'release', 'prerelease'))
        displayName: 'Set CI tags'
      - script: "echo ##vso[build.addbuildtag]release-candidate"
        condition: and(ne(variables['Build.Reason'], 'PullRequest'), in(variables['DotNetFinalVersionKind'], 'release', 'prerelease'))
        displayName: 'Set CI tags'

      # !!! NOTE !!! Some of these steps have disabled code signing.
      # This is intentional to workaround https://github.com/dotnet/arcade/issues/1957 which always re-submits for code-signing, even
      # if they have already been signed. This results in slower builds due to re-submitting the same .nupkg many times for signing.
      # The sign settings have been configured to

      - script: ./build.cmd
                -ci
                -arch x64
                -pack
                -all
                -buildNative
                /bl:artifacts/log/build.x64.binlog
                $(_BuildArgs)
        displayName: Build x64

      # Build the x86 shared framework
      # TODO: make it possible to build for one Windows architecture at a time
      # This is going to actually build x86 native assets. See https://github.com/dotnet/aspnetcore/issues/7196
      - script: ./build.cmd
                -ci
                -arch x86
                -pack
                -all
                -buildNative
                -noBuildJava
                /p:OnlyPackPlatformSpecificPackages=true
                /bl:artifacts/log/build.x86.binlog
                $(_BuildArgs)
        displayName: Build x86

      # This is in a separate build step with -forceCoreMsbuild to workaround MAX_PATH limitations - https://github.com/Microsoft/msbuild/issues/53
      - script: .\src\SiteExtensions\build.cmd
                -ci
                -pack
                -noBuildDeps
                $(_BuildArgs)
        condition: ne(variables['Build.Reason'], 'PullRequest')
        displayName: Build SiteExtension

      # This runs code-signing on all packages, zips, and jar files as defined in build/CodeSign.targets. If https://github.com/dotnet/arcade/issues/1957 is resolved,
      # consider running code-signing inline with the other previous steps.
      # Sign check is disabled because it is run in a separate step below, after installers are built.
      - script: ./build.cmd
                -ci
                -noBuild
                -noRestore
                -sign
                /bl:artifacts/log/build.codesign.binlog
                /p:DotNetSignType=$(_SignType)
                $(_BuildArgs)
        displayName: Code sign packages

      # Windows installers bundle both x86 and x64 assets
      - script: ./build.cmd
                -ci
                -sign
                -buildInstallers
                /bl:artifacts/log/installers.msbuild.binlog
                /p:DotNetSignType=$(_SignType)
                /p:AssetManifestFileName=aspnetcore-win-x64-x86.xml
                $(_BuildArgs)
                $(_PublishArgs)
                /p:PublishInstallerBaseVersion=true
        displayName: Build Installers

      # A few files must also go to the VS package feed.
      - ${{ if and(ne(variables['System.TeamProject'], 'public'), notin(variables['Build.Reason'], 'PullRequest')) }}:
        - task: NuGetCommand@2
          displayName: Push Visual Studio packages
          inputs:
            command: push
            packagesToPush: 'artifacts/packages/**/VS.Redist.Common.AspNetCore.*.nupkg'
            nuGetFeedType: external
            publishFeedCredentials: 'DevDiv - VS package feed'

      artifacts:
      - name: Windows_Logs
        path: artifacts/log/
        publishOnError: true
        includeForks: true
      - name: Windows_Packages
        path: artifacts/packages/

  # Build Windows ARM
  - template: jobs/default-build.yml
    parameters:
      codeSign: true
      jobName: Windows_arm_build
      jobDisplayName: "Build: Windows ARM"
      agentOs: Windows
      buildArgs:
        -arch arm
        -sign
        -pack
        -noBuildNodeJS
        -noBuildJava
        /bl:artifacts/log/build.win-arm.binlog
        /p:DotNetSignType=$(_SignType)
        /p:OnlyPackPlatformSpecificPackages=true
        /p:AssetManifestFileName=aspnetcore-win-arm.xml
        $(_BuildArgs)
        $(_PublishArgs)
      installNodeJs: false
      installJdk: false
      artifacts:
      - name: Windows_arm_Logs
        path: artifacts/log/
        publishOnError: true
        includeForks: true
      - name: Windows_arm_Packages
        path: artifacts/packages/

  # Build MacOS
  - template: jobs/default-build.yml
    parameters:
      jobName: MacOs_x64_build
      jobDisplayName: "Build: macOS"
      agentOs: macOs
      buildArgs:
        --pack
        --all
        --no-build-nodejs
        --no-build-java
        -p:OnlyPackPlatformSpecificPackages=true
        -bl:artifacts/log/build.macos.binlog
        -p:AssetManifestFileName=aspnetcore-MacOS_x64.xml
        $(_BuildArgs)
        $(_PublishArgs)
      installNodeJs: false
      installJdk: false
      artifacts:
      - name: MacOS_x64_Logs
        path: artifacts/log/
        publishOnError: true
        includeForks: true
      - name: MacOS_x64_Packages
        path: artifacts/packages/
  - template: jobs/codesign-xplat.yml
    parameters:
      inputName: MacOS_x64

  # Build Linux x64
  - template: jobs/default-build.yml
    parameters:
      jobName: Linux_x64_build
      jobDisplayName: "Build: Linux x64"
      agentOs: Linux
      steps:
      - script: ./build.sh
            --ci
            --arch x64
            --pack
            --all
            --no-build-nodejs
            --no-build-java
            -p:OnlyPackPlatformSpecificPackages=true
            -bl:artifacts/log/build.linux-x64.binlog
            $(_BuildArgs)
        displayName: Run build.sh
      - script: |
          git clean -xfd src/**/obj/
          ./dockerbuild.sh bionic \
            --ci \
            --arch x64 \
            --build-installers \
            --no-build-deps \
            --no-build-nodejs \
            -p:OnlyPackPlatformSpecificPackages=true \
            -p:BuildRuntimeArchive=false \
            -p:LinuxInstallerType=deb \
            -bl:artifacts/log/build.deb.binlog \
            $(_BuildArgs)
        displayName: Build Debian installers
      - script: |
          git clean -xfd src/**/obj/
          ./dockerbuild.sh rhel \
            --ci \
            --arch x64 \
            --build-installers \
            --no-build-deps \
            --no-build-nodejs \
            -p:OnlyPackPlatformSpecificPackages=true \
            -p:BuildRuntimeArchive=false \
            -p:LinuxInstallerType=rpm \
            -bl:artifacts/log/build.rpm.binlog \
            -p:AssetManifestFileName=aspnetcore-Linux_x64.xml \
            $(_BuildArgs) \
            $(_PublishArgs)
        displayName: Build RPM installers
      installNodeJs: false
      installJdk: false
      artifacts:
      - name: Linux_x64_Logs
        path: artifacts/log/
        publishOnError: true
        includeForks: true
      - name: Linux_x64_Packages
        path: artifacts/packages/
  - template: jobs/codesign-xplat.yml
    parameters:
      inputName: Linux_x64

  # Build Linux ARM
  - template: jobs/default-build.yml
    parameters:
      jobName: Linux_arm_build
      jobDisplayName: "Build: Linux ARM"
      agentOs: Linux
      buildArgs:
        --arch arm
        --pack
        --all
        --no-build-nodejs
        --no-build-java
        -p:OnlyPackPlatformSpecificPackages=true
        -bl:artifacts/log/build.linux-arm.binlog
        -p:AssetManifestFileName=aspnetcore-Linux_arm.xml
        $(_BuildArgs)
        $(_PublishArgs)
      installNodeJs: false
      installJdk: false
      artifacts:
      - name: Linux_arm_Logs
        path: artifacts/log/
        publishOnError: true
        includeForks: true
      - name: Linux_arm_Packages
        path: artifacts/packages/
  - template: jobs/codesign-xplat.yml
    parameters:
      inputName: Linux_arm

  # Build Linux ARM64
  - template: jobs/default-build.yml
    parameters:
      jobName: Linux_arm64_build
      jobDisplayName: "Build: Linux ARM64"
      agentOs: Linux
      buildArgs:
        --arch arm64
        --all
        --pack
        --no-build-nodejs
        --no-build-java
        -p:OnlyPackPlatformSpecificPackages=true
        -bl:artifacts/log/build.arm64.binlog
        -p:AssetManifestFileName=aspnetcore-Linux_arm64.xml
        $(_BuildArgs)
        $(_PublishArgs)
      installNodeJs: false
      installJdk: false
      artifacts:
      - name: Linux_arm64_Logs
        path: artifacts/log/
        publishOnError: true
        includeForks: true
      - name: Linux_arm64_Packages
        path: artifacts/packages/
  - template: jobs/codesign-xplat.yml
    parameters:
      inputName: Linux_arm64

  # Build Linux Musl x64
  - template: jobs/default-build.yml
    parameters:
      jobName: Linux_musl_x64_build
      jobDisplayName: "Build: Linux Musl x64"
      agentOs: Linux
      buildScript: ./dockerbuild.sh alpine
      buildArgs:
        --ci
        --arch x64
        --os-name linux-musl
        --pack
        --all
        --no-build-nodejs
        --no-build-java
        -p:OnlyPackPlatformSpecificPackages=true
        -bl:artifacts/log/build.musl.binlog
        -p:AssetManifestFileName=aspnetcore-Linux_musl_x64.xml
        $(_BuildArgs)
        $(_PublishArgs)
      installNodeJs: false
      installJdk: false
      artifacts:
      - name: Linux_musl_x64_Logs
        path: artifacts/log/
        publishOnError: true
        includeForks: true
      - name: Linux_musl_x64_Packages
        path: artifacts/packages/
  - template: jobs/codesign-xplat.yml
    parameters:
      inputName: Linux_musl_x64

  # Build Linux Musl ARM64
  - template: jobs/default-build.yml
    parameters:
      jobName: Linux_musl_arm64_build
      jobDisplayName: "Build: Linux Musl ARM64"
      agentOs: Linux
      buildScript: ./dockerbuild.sh ubuntu-alpine37
      buildArgs:
        --ci
        --arch arm64
        --os-name linux-musl
        --pack
        --all
        --no-build-nodejs
        --no-build-java
        -p:OnlyPackPlatformSpecificPackages=true
        -bl:artifacts/log/build.musl.binlog
        -p:AssetManifestFileName=aspnetcore-Linux_musl_arm64.xml
        $(_BuildArgs)
        $(_PublishArgs)
      installNodeJs: false
      installJdk: false
      artifacts:
      - name: Linux_musl_arm64_Logs
        path: artifacts/log/
        publishOnError: true
        includeForks: true
      - name: Linux_musl_arm64_Packages
        path: artifacts/packages/
  - template: jobs/codesign-xplat.yml
    parameters:
      inputName: Linux_musl_arm64

  # Test jobs
  - template: jobs/default-build.yml
    parameters:
      condition: ne(variables['SkipTests'], 'true')
      jobName: Windows_Test
      jobDisplayName: "Test: Windows Server 2016 x64"
      agentOs: Windows
      isTestingJob: true
      buildArgs: -all -pack -test -BuildNative "/p:SkipHelixReadyTests=true /p:SkipIISNewHandlerTests=true /p:SkipIISTests=true /p:SkipIISExpressTests=true /p:SkipIISNewShimTests=true /p:RunTemplateTests=false"
      beforeBuild:
      - powershell: "& ./src/Servers/IIS/tools/UpdateIISExpressCertificate.ps1; & ./src/Servers/IIS/tools/update_schema.ps1"
        displayName: Setup IISExpress test certificates and schema
      afterBuild:
      - powershell: "& ./build.ps1 -CI -NoBuild -Test /p:RunFlakyTests=true"
        displayName: Run Flaky Tests
        continueOnError: true
      - task: PublishTestResults@2
        displayName: Publish Flaky Test Results
        inputs:
          testResultsFormat: 'xUnit'
          testResultsFiles: '*.xml'
          searchFolder: '$(Build.SourcesDirectory)/artifacts/TestResults/$(_BuildConfig)/Flaky'
      artifacts:
      - name: Windows_Test_Dumps
        path: artifacts/dumps/
        publishOnError: true
        includeForks: true
      - name: Windows_Test_Logs
        path: artifacts/log/
        publishOnError: true
        includeForks: true
      - name: Windows_Test_Results
        path: artifacts/TestResults/
        publishOnError: true
        includeForks: true

  - template: jobs/default-build.yml
    parameters:
      condition: ne(variables['SkipTests'], 'true')
      jobName: Windows_Templates_Test
      jobDisplayName: "Test: Templates - Windows Server 2016 x64"
      agentOs: Windows
      isTestingJob: true
      steps:
      - script: ./build.cmd -ci -all -pack
        displayName: Build Repo
      - script: ./src/ProjectTemplates/build.cmd -ci -pack -NoRestore -NoBuilddeps "/p:RunTemplateTests=true /bl:artifacts/log/template.pack.binlog"
        displayName: Pack Templates
      - script: ./src/ProjectTemplates/build.cmd -ci -test -NoRestore -NoBuild -NoBuilddeps "/p:RunTemplateTests=true /bl:artifacts/log/template.test.binlog"
        displayName: Test Templates
      artifacts:
      - name: Windows_Test_Templates_Dumps
        path: artifacts/dumps/
        publishOnError: true
        includeForks: true
      - name: Windows_Test_Templates_Logs
        path: artifacts/log/
        publishOnError: true
        includeForks: true
      - name: Windows_Test_Templates_Results
        path: artifacts/TestResults/
        publishOnError: true
        includeForks: true

  - template: jobs/default-build.yml
    parameters:
      condition: ne(variables['SkipTests'], 'true')
      jobName: MacOS_Test
      jobDisplayName: "Test: macOS 10.13"
      agentOs: macOS
      isTestingJob: true
      buildArgs: --all --test "/p:RunTemplateTests=false /p:SkipHelixReadyTests=true"
      beforeBuild:
      - bash: "./eng/scripts/install-nginx-mac.sh"
        displayName: Installing Nginx
      afterBuild:
      - bash: ./build.sh --ci --pack --no-build --no-restore --no-build-deps "/bl:artifacts/log/packages.pack.binlog"
        displayName: Pack Packages (for Template tests)
      - bash: ./src/ProjectTemplates/build.sh --ci --pack --no-restore --no-build-deps "/bl:artifacts/log/template.pack.binlog"
        displayName: Pack Templates (for Template tests)
      - bash: ./build.sh --no-build --ci --test -p:RunFlakyTests=true
        displayName: Run Flaky Tests
        continueOnError: true
      - task: PublishTestResults@2
        displayName: Publish Flaky Test Results
        inputs:
          testResultsFormat: 'xUnit'
          testResultsFiles: '*.xml'
          searchFolder: '$(Build.SourcesDirectory)/artifacts/TestResults/$(_BuildConfig)/Flaky'
      artifacts:
      - name: MacOS_Test_Logs
        path: artifacts/log/
        publishOnError: true
        includeForks: true
      - name: MacOS_Test_Results
        path: artifacts/TestResults/
        publishOnError: true
        includeForks: true

  - template: jobs/default-build.yml
    parameters:
      condition: ne(variables['SkipTests'], 'true')
      jobName: Linux_Test
      jobDisplayName: "Test: Ubuntu 16.04 x64"
      agentOs: Linux
      isTestingJob: true
      buildArgs: --all --test "/p:RunTemplateTests=false /p:SkipHelixReadyTests=true"
      beforeBuild:
      - bash: "./eng/scripts/install-nginx-linux.sh"
        displayName: Installing Nginx
      - bash: "echo fs.inotify.max_user_watches=524288 | sudo tee -a /etc/sysctl.conf && sudo sysctl -p"
        displayName: Increase inotify limit
      afterBuild:
      - bash: ./build.sh --ci --pack --no-build --no-restore --no-build-deps "/bl:artifacts/log/packages.pack.binlog"
        displayName: Pack Packages (for Template tests)
      - bash: ./src/ProjectTemplates/build.sh --ci --pack --no-restore --no-build-deps "/bl:artifacts/log/template.pack.binlog"
        displayName: Pack Templates (for Template tests)
      - bash: ./build.sh --no-build --ci --test -p:RunFlakyTests=true
        displayName: Run Flaky Tests
        continueOnError: true
      - task: PublishTestResults@2
        displayName: Publish Flaky Test Results
        inputs:
          testResultsFormat: 'xUnit'
          testResultsFiles: '*.xml'
          searchFolder: '$(Build.SourcesDirectory)/artifacts/TestResults/$(_BuildConfig)/Flaky'
      artifacts:
      - name: Linux_Test_Logs
        path: artifacts/log/
        publishOnError: true
        includeForks: true
      - name: Linux_Test_Results
        path: artifacts/TestResults/
        publishOnError: true
        includeForks: true

# Helix x64
  - template: jobs/default-build.yml
    parameters:
      condition: eq(variables['Build.Reason'], 'PullRequest')
      jobName: Helix_x64
      jobDisplayName: 'Tests: Helix x64'
      agentOs: Windows
      timeoutInMinutes: 180
      steps:
<<<<<<< HEAD
      # Build the x86 shared framework
      # TODO: make it possible to build for one Windows architecture at a time
      # This is going to actually build x86 native assets. See https://github.com/aspnet/AspNetCore/issues/7196
      - script: ./build.cmd
                -ci
                -arch x86
                -pack
                -all
                -buildNative
                -noBuildJava
                /p:OnlyPackPlatformSpecificPackages=true
                /bl:artifacts/log/build.x86.binlog
        displayName: Build x86 shared fx
      
      - script: .\build.cmd -ci -test -projects eng\helix\helix.proj /p:IsRequiredCheck=true /p:IsHelixJob=true /p:BuildAllProjects=true /p:BuildNative=false -bl
=======
      - script: .\restore.cmd -ci
        displayName: Restore
      - script: .\build.cmd -ci -NoRestore -test -projects eng\helix\helix.proj /p:IsRequiredCheck=true /p:IsHelixJob=true /p:BuildAllProjects=true /p:BuildNative=true /p:ASPNETCORE_TEST_LOG_DIR=artifacts/log -bl
        displayName: Run build.cmd helix target
        env:
          SYSTEM_ACCESSTOKEN: $(System.AccessToken) # We need to set this env var to publish helix results to Azure Dev Ops
      artifacts:
      - name: Helix_logs
        path: artifacts/log/
        publishOnError: true
        includeForks: true

  - template: jobs/default-build.yml
    parameters:
      condition: ne(variables['Build.Reason'], 'PullRequest')
      jobName: Helix_x64_daily
      jobDisplayName: 'Tests: Helix x64 Daily'
      agentOs: Windows
      timeoutInMinutes: 180
      steps:
      - script: .\restore.cmd -ci
        displayName: Restore
      - script: .\build.cmd -ci -NoRestore -test -projects eng\helix\helix.proj /p:IsHelixJob=true /p:IsHelixDaily=true /p:BuildAllProjects=true /p:BuildNative=true /p:ASPNETCORE_TEST_LOG_DIR=artifacts/log -bl
>>>>>>> 524bba8f
        displayName: Run build.cmd helix target
        env:
          SYSTEM_ACCESSTOKEN: $(System.AccessToken) # We need to set this env var to publish helix results to Azure Dev Ops
      artifacts:
      - name: Helix_logs
        path: artifacts/log/
        publishOnError: true
        includeForks: true

  # Helix ARM64
  - template: jobs/default-build.yml
    parameters:
      condition: ne(variables['Build.Reason'], 'PullRequest')
      jobName: Helix_arm64_daily
      jobDisplayName: "Tests: Helix ARM64 Daily"
      agentOs: Linux
      timeoutInMinutes: 180
      steps:
      - script: ./restore.sh -ci
        displayName: Restore
      - script: ./build.sh -ci --arch arm64 -test --no-build-nodejs -projects $(Build.SourcesDirectory)/eng/helix/helix.proj /p:IsHelixJob=true /p:IsHelixDaily=true /p:BuildAllProjects=true /p:BuildNative=true /p:ASPNETCORE_TEST_LOG_DIR=artifacts/log -bl
        displayName: Run build.sh helix arm64 target
        env:
          SYSTEM_ACCESSTOKEN: $(System.AccessToken) # We need to set this env var to publish helix results to Azure Dev Ops
      installNodeJs: false
      artifacts:
      - name: Helix_arm64_logs
        path: artifacts/log/
        publishOnError: true
        includeForks: true

  # Source build
  - job: Source_Build
    displayName: 'Test: Linux Source Build'
    container: centos:7
    pool:
      vmImage: 'ubuntu-16.04'
    variables:
      DotNetCoreSdkDir: $(Agent.ToolsDirectory)/dotnet
      DOTNET_SYSTEM_GLOBALIZATION_INVARIANT: true
    steps:
    - script: |
        source eng/common/native/common-library.sh
        mkdir -p $HOME/bin
        GetFile https://github.com/stedolan/jq/releases/download/jq-1.6/jq-linux64 $HOME/bin/jq
        chmod +x $HOME/bin/jq
        echo "##vso[task.prependpath]$HOME/bin"
      displayName: Install jq
    - script: ./eng/scripts/ci-source-build.sh --ci --configuration Release /p:BuildManaged=true /p:BuildNodeJs=false
      displayName: Run ci-source-build.sh
    - task: PublishBuildArtifacts@1
      displayName: Upload logs
      condition: always()
      continueOnError: true
      inputs:
        pathtoPublish: artifacts/log/
        artifactName: Source_Build_Logs
        artifactType: Container
        parallel: true
    - task: PublishBuildArtifacts@1
      displayName: Upload package artifacts
      # Only capture source build artifacts in PRs for the sake of inspecting
      # changes that impact source-build. The artifacts from this build pipeline are never actually used.
      condition: and(succeeded(), eq(variables['Build.Reason'], 'PullRequest'))
      inputs:
        pathtoPublish: artifacts/packages/
        artifactName: Source_Build_Packages
        artifactType: Container
        parallel: true

  # Publish to the BAR
  - ${{ if and(ne(variables['System.TeamProject'], 'public'), notin(variables['Build.Reason'], 'PullRequest')) }}:
    - template: /eng/common/templates/job/publish-build-assets.yml
      parameters:
        dependsOn:
          - Windows_build
          - Windows_arm_build
          - CodeSign_Xplat_MacOS_x64
          - CodeSign_Xplat_Linux_x64
          - CodeSign_Xplat_Linux_arm
          - CodeSign_Xplat_Linux_arm64
          - CodeSign_Xplat_Linux_musl_x64
          - CodeSign_Xplat_Linux_musl_arm64
          # In addition to the dependencies above, ensure the build was successful overall.
          - Code_check
          - Linux_Test
          - MacOS_Test
          - Source_Build
          - Windows_Templates_Test
          - Windows_Test
        pool:
          vmImage: vs2017-win2016
        publishUsingPipelines: ${{ variables._PublishUsingPipelines }}
        enablePublishBuildArtifacts: true # publish artifacts/log files

- ${{ if and(ne(variables['System.TeamProject'], 'public'), notin(variables['Build.Reason'], 'PullRequest')) }}:
  - template: /eng/common/templates/post-build/post-build.yml
    parameters:
      # See https://github.com/dotnet/arcade/issues/2871
      enableSymbolValidation: false
      enableSigningValidation: false
      publishInstallersAndChecksums: true
      # This is to enable SDL runs part of Post-Build Validation Stage
      SDLValidationParameters:
        enable: true
        continueOnError: false
        params: ' -SourceToolsList @("policheck","credscan")
        -TsaInstanceURL $(_TsaInstanceURL)
        -TsaProjectName $(_TsaProjectName)
        -TsaNotificationEmail $(_TsaNotificationEmail)
        -TsaCodebaseAdmin $(_TsaCodebaseAdmin)
        -TsaBugAreaPath $(_TsaBugAreaPath)
        -TsaIterationPath $(_TsaIterationPath)
        -TsaRepositoryName "AspNetCore"
        -TsaCodebaseName "AspNetCore"
        -TsaPublish $True
        -PoliCheckAdditionalRunConfigParams @("UserExclusionPath < $(Build.SourcesDirectory)/eng/PoliCheckExclusions.xml")'<|MERGE_RESOLUTION|>--- conflicted
+++ resolved
@@ -577,7 +577,6 @@
       agentOs: Windows
       timeoutInMinutes: 180
       steps:
-<<<<<<< HEAD
       # Build the x86 shared framework
       # TODO: make it possible to build for one Windows architecture at a time
       # This is going to actually build x86 native assets. See https://github.com/aspnet/AspNetCore/issues/7196
@@ -591,12 +590,7 @@
                 /p:OnlyPackPlatformSpecificPackages=true
                 /bl:artifacts/log/build.x86.binlog
         displayName: Build x86 shared fx
-      
-      - script: .\build.cmd -ci -test -projects eng\helix\helix.proj /p:IsRequiredCheck=true /p:IsHelixJob=true /p:BuildAllProjects=true /p:BuildNative=false -bl
-=======
-      - script: .\restore.cmd -ci
-        displayName: Restore
-      - script: .\build.cmd -ci -NoRestore -test -projects eng\helix\helix.proj /p:IsRequiredCheck=true /p:IsHelixJob=true /p:BuildAllProjects=true /p:BuildNative=true /p:ASPNETCORE_TEST_LOG_DIR=artifacts/log -bl
+      - script: .\build.cmd -ci -test -projects eng\helix\helix.proj /p:IsRequiredCheck=true /p:IsHelixJob=true /p:BuildAllProjects=true /p:BuildNative=true /p:ASPNETCORE_TEST_LOG_DIR=artifacts/log -bl
         displayName: Run build.cmd helix target
         env:
           SYSTEM_ACCESSTOKEN: $(System.AccessToken) # We need to set this env var to publish helix results to Azure Dev Ops
@@ -614,10 +608,20 @@
       agentOs: Windows
       timeoutInMinutes: 180
       steps:
-      - script: .\restore.cmd -ci
-        displayName: Restore
-      - script: .\build.cmd -ci -NoRestore -test -projects eng\helix\helix.proj /p:IsHelixJob=true /p:IsHelixDaily=true /p:BuildAllProjects=true /p:BuildNative=true /p:ASPNETCORE_TEST_LOG_DIR=artifacts/log -bl
->>>>>>> 524bba8f
+      # Build the x86 shared framework
+      # TODO: make it possible to build for one Windows architecture at a time
+      # This is going to actually build x86 native assets. See https://github.com/aspnet/AspNetCore/issues/7196
+      - script: ./build.cmd
+                -ci
+                -arch x86
+                -pack
+                -all
+                -buildNative
+                -noBuildJava
+                /p:OnlyPackPlatformSpecificPackages=true
+                /bl:artifacts/log/build.x86.binlog
+        displayName: Build x86 shared fx
+      - script: .\build.cmd -ci -test -projects eng\helix\helix.proj /p:IsHelixJob=true /p:IsHelixDaily=true /p:BuildAllProjects=true /p:BuildNative=true /p:ASPNETCORE_TEST_LOG_DIR=artifacts/log -bl
         displayName: Run build.cmd helix target
         env:
           SYSTEM_ACCESSTOKEN: $(System.AccessToken) # We need to set this env var to publish helix results to Azure Dev Ops
