// Copyright (c) .NET Foundation. All rights reserved.
// Licensed under the Apache License, Version 2.0. See License.txt in the project root for license information.

using System;
using System.Collections.Generic;
using System.IO;
using System.Linq;
using System.Net;
using System.Numerics;
using System.Text;
using System.Threading;
using System.Threading.Tasks;
using Microsoft.AspNetCore.Http;
using Microsoft.AspNetCore.Http.Features;
using Microsoft.AspNetCore.Server.Kestrel.Infrastructure;
using Microsoft.Extensions.Logging;
using Microsoft.Extensions.Primitives;

// ReSharper disable AccessToModifiedClosure

namespace Microsoft.AspNetCore.Server.Kestrel.Http
{
    public abstract partial class Frame : FrameContext, IFrameControl
    {
        private static readonly Encoding _ascii = Encoding.ASCII;
        private static readonly ArraySegment<byte> _endChunkedResponseBytes = CreateAsciiByteArraySegment("0\r\n\r\n");
        private static readonly ArraySegment<byte> _continueBytes = CreateAsciiByteArraySegment("HTTP/1.1 100 Continue\r\n\r\n");
        private static readonly ArraySegment<byte> _emptyData = new ArraySegment<byte>(new byte[0]);

        private static readonly byte[] _bytesConnectionClose = Encoding.ASCII.GetBytes("\r\nConnection: close");
        private static readonly byte[] _bytesConnectionKeepAlive = Encoding.ASCII.GetBytes("\r\nConnection: keep-alive");
        private static readonly byte[] _bytesTransferEncodingChunked = Encoding.ASCII.GetBytes("\r\nTransfer-Encoding: chunked");
        private static readonly byte[] _bytesHttpVersion1_0 = Encoding.ASCII.GetBytes("HTTP/1.0 ");
        private static readonly byte[] _bytesHttpVersion1_1 = Encoding.ASCII.GetBytes("HTTP/1.1 ");
        private static readonly byte[] _bytesContentLengthZero = Encoding.ASCII.GetBytes("\r\nContent-Length: 0");
        private static readonly byte[] _bytesSpace = Encoding.ASCII.GetBytes(" ");
        private static readonly byte[] _bytesServer = Encoding.ASCII.GetBytes("\r\nServer: Kestrel");
        private static readonly byte[] _bytesDate = Encoding.ASCII.GetBytes("Date: ");
        private static readonly byte[] _bytesEndHeaders = Encoding.ASCII.GetBytes("\r\n\r\n");

        private static Vector<byte> _vectorCRs = new Vector<byte>((byte)'\r');
        private static Vector<byte> _vectorColons = new Vector<byte>((byte)':');
        private static Vector<byte> _vectorSpaces = new Vector<byte>((byte)' ');
        private static Vector<byte> _vectorQuestionMarks = new Vector<byte>((byte)'?');
        private static Vector<byte> _vectorPercentages = new Vector<byte>((byte)'%');

        private readonly object _onStartingSync = new Object();
        private readonly object _onCompletedSync = new Object();
        protected readonly FrameRequestHeaders _requestHeaders = new FrameRequestHeaders();
        private readonly FrameResponseHeaders _responseHeaders = new FrameResponseHeaders();

        protected List<KeyValuePair<Func<object, Task>, object>> _onStarting;

        protected List<KeyValuePair<Func<object, Task>, object>> _onCompleted;

        private bool _requestProcessingStarted;
        private Task _requestProcessingTask;
        protected volatile bool _requestProcessingStopping; // volatile, see: https://msdn.microsoft.com/en-us/library/x13ttww7.aspx
        protected int _requestAborted;
        protected CancellationTokenSource _abortedCts;
        protected CancellationToken? _manuallySetRequestAbortToken;

        internal FrameRequestStream _requestBody;
        internal FrameResponseStream _responseBody;
        internal FrameDuplexStream _duplexStream;

        protected bool _responseStarted;
        protected bool _keepAlive;
        private bool _autoChunk;
        protected Exception _applicationException;

        private HttpVersionType _httpVersion;

        private readonly IPEndPoint _localEndPoint;
        private readonly IPEndPoint _remoteEndPoint;
        private readonly Action<IFeatureCollection> _prepareRequest;

        private readonly string _pathBase;

        public Frame(ConnectionContext context)
            : this(context, remoteEndPoint: null, localEndPoint: null, prepareRequest: null)
        {
        }

        public Frame(ConnectionContext context,
                     IPEndPoint remoteEndPoint,
                     IPEndPoint localEndPoint,
                     Action<IFeatureCollection> prepareRequest)
            : base(context)
        {
            _remoteEndPoint = remoteEndPoint;
            _localEndPoint = localEndPoint;
            _prepareRequest = prepareRequest;
            _pathBase = context.ServerAddress.PathBase;
            if (ReuseStreams)
            {
                _requestBody = new FrameRequestStream();
                _responseBody = new FrameResponseStream(this);
                _duplexStream = new FrameDuplexStream(_requestBody, _responseBody);
            }

            FrameControl = this;
            Reset();
        }

        public string Scheme { get; set; }
        public string Method { get; set; }
        public string RequestUri { get; set; }
        public string PathBase { get; set; }
        public string Path { get; set; }
        public string QueryString { get; set; }
        public string HttpVersion
        {
            get
            {
                if (_httpVersion == HttpVersionType.Http1_1)
                {
                    return "HTTP/1.1";
                }
                if (_httpVersion == HttpVersionType.Http1_0)
                {
                    return "HTTP/1.0";
                }
                return "";
            }
            set
            {
                if (value == "HTTP/1.1")
                {
                    _httpVersion = HttpVersionType.Http1_1;
                }
                else if (value == "HTTP/1.0")
                {
                    _httpVersion = HttpVersionType.Http1_0;
                }
                else
                {
                    _httpVersion = HttpVersionType.Unknown;
                }
            }
        }

        public IHeaderDictionary RequestHeaders { get; set; }
        public Stream RequestBody { get; set; }

        public int StatusCode { get; set; }
        public string ReasonPhrase { get; set; }
        public IHeaderDictionary ResponseHeaders { get; set; }
        public Stream ResponseBody { get; set; }

        public Stream DuplexStream { get; set; }

        public CancellationToken RequestAborted
        {
            get
            {
                // If a request abort token was previously explicitly set, return it.
                if (_manuallySetRequestAbortToken.HasValue)
                {
                    return _manuallySetRequestAbortToken.Value;
                }
                // Otherwise, get the abort CTS.  If we have one, which would mean that someone previously
                // asked for the RequestAborted token, simply return its token.  If we don't,
                // check to see whether we've already aborted, in which case just return an
                // already canceled token.  Finally, force a source into existence if we still
                // don't have one, and return its token.
                var cts = _abortedCts;
                return
                    cts != null ? cts.Token :
                    (Volatile.Read(ref _requestAborted) == 1) ? new CancellationToken(true) :
                    RequestAbortedSource.Token;
            }
            set
            {
                // Set an abort token, overriding one we create internally.  This setter and associated
                // field exist purely to support IHttpRequestLifetimeFeature.set_RequestAborted.
                _manuallySetRequestAbortToken = value;
            }
        }

        private CancellationTokenSource RequestAbortedSource
        {
            get
            {
                // Get the abort token, lazily-initializing it if necessary.
                // Make sure it's canceled if an abort request already came in.
                var cts = LazyInitializer.EnsureInitialized(ref _abortedCts, () => new CancellationTokenSource());
                if (Volatile.Read(ref _requestAborted) == 1)
                {
                    cts.Cancel();
                }
                return cts;
            }
        }
        public bool HasResponseStarted
        {
            get { return _responseStarted; }
        }

        public void Reset()
        {
            _onStarting = null;
            _onCompleted = null;

            _responseStarted = false;
            _keepAlive = false;
            _autoChunk = false;
            _applicationException = null;

            _requestHeaders.Reset();
            ResetResponseHeaders();
            ResetFeatureCollection();

            Scheme = null;
            Method = null;
            RequestUri = null;
            PathBase = null;
            Path = null;
            QueryString = null;
            _httpVersion = HttpVersionType.Unknown;
            RequestHeaders = _requestHeaders;
            RequestBody = null;
            StatusCode = 200;
            ReasonPhrase = null;
            ResponseHeaders = _responseHeaders;
            ResponseBody = null;
            DuplexStream = null;

            var httpConnectionFeature = this as IHttpConnectionFeature;
            httpConnectionFeature.RemoteIpAddress = _remoteEndPoint?.Address;
            httpConnectionFeature.RemotePort = _remoteEndPoint?.Port ?? 0;

            httpConnectionFeature.LocalIpAddress = _localEndPoint?.Address;
            httpConnectionFeature.LocalPort = _localEndPoint?.Port ?? 0;

            _prepareRequest?.Invoke(this);

            _manuallySetRequestAbortToken = null;
            _abortedCts = null;
        }

        public void ResetResponseHeaders()
        {
            _responseHeaders.Reset();
            _responseHeaders.SetRawDate(
                DateHeaderValueManager.GetDateHeaderValue(),
                DateHeaderValueManager.GetDateHeaderValueBytes());
            _responseHeaders.SetRawServer(
                "Kestrel",
                _bytesServer);
        }

        /// <summary>
        /// Called once by Connection class to begin the RequestProcessingAsync loop.
        /// </summary>
        public void Start()
        {
            if (!_requestProcessingStarted)
            {
                _requestProcessingStarted = true;
                _requestProcessingTask =
                    Task.Factory.StartNew(
                        (o) => ((Frame)o).RequestProcessingAsync(),
                        this,
                        CancellationToken.None,
                        TaskCreationOptions.DenyChildAttach,
                        TaskScheduler.Default);
            }
        }

        /// <summary>
        /// Should be called when the server wants to initiate a shutdown. The Task returned will
        /// become complete when the RequestProcessingAsync function has exited. It is expected that
        /// Stop will be called on all active connections, and Task.WaitAll() will be called on every
        /// return value.
        /// </summary>
        public Task Stop()
        {
            if (!_requestProcessingStopping)
            {
                _requestProcessingStopping = true;
            }
            return _requestProcessingTask ?? TaskUtilities.CompletedTask;
        }

        /// <summary>
        /// Immediate kill the connection and poison the request and response streams.
        /// </summary>
        public void Abort()
        {
            if (Interlocked.CompareExchange(ref _requestAborted, 1, 0) == 0)
            {
                _requestProcessingStopping = true;

                _requestBody?.Abort();
                _responseBody?.Abort();

                try
                {
                    ConnectionControl.End(ProduceEndType.SocketDisconnect);
                    SocketInput.AbortAwaiting();
                }
                catch (Exception ex)
                {
                    Log.LogError("Abort", ex);
                }

                try
                {
                    RequestAbortedSource.Cancel();
                }
                catch (Exception ex)
                {
                    Log.LogError("Abort", ex);
                }
                _abortedCts = null;
            }
        }

        /// <summary>
        /// Primary loop which consumes socket input, parses it for protocol framing, and invokes the
        /// application delegate for as long as the socket is intended to remain open.
        /// The resulting Task from this loop is preserved in a field which is used when the server needs
        /// to drain and close all currently active connections.
        /// </summary>
        public abstract Task RequestProcessingAsync();

        public void OnStarting(Func<object, Task> callback, object state)
        {
            lock (_onStartingSync)
            {
                if (_onStarting == null)
                {
                    _onStarting = new List<KeyValuePair<Func<object, Task>, object>>();
                }
                _onStarting.Add(new KeyValuePair<Func<object, Task>, object>(callback, state));
            }
        }

        public void OnCompleted(Func<object, Task> callback, object state)
        {
            lock (_onCompletedSync)
            {
                if (_onCompleted == null)
                {
                    _onCompleted = new List<KeyValuePair<Func<object, Task>, object>>();
                }
                _onCompleted.Add(new KeyValuePair<Func<object, Task>, object>(callback, state));
            }
        }

        protected async Task FireOnStarting()
        {
            List<KeyValuePair<Func<object, Task>, object>> onStarting = null;
            lock (_onStartingSync)
            {
                onStarting = _onStarting;
                _onStarting = null;
            }
            if (onStarting != null)
            {
                try
                {
                    foreach (var entry in onStarting)
                    {
                        await entry.Key.Invoke(entry.Value);
                    }
                }
                catch (Exception ex)
                {
                    ReportApplicationError(ex);
                }
            }
        }

        protected async Task FireOnCompleted()
        {
            List<KeyValuePair<Func<object, Task>, object>> onCompleted = null;
            lock (_onCompletedSync)
            {
                onCompleted = _onCompleted;
                _onCompleted = null;
            }
            if (onCompleted != null)
            {
                foreach (var entry in onCompleted)
                {
                    try
                    {
                        await entry.Key.Invoke(entry.Value);
                    }
                    catch (Exception ex)
                    {
                        ReportApplicationError(ex);
                    }
                }
            }
        }

        public void Flush()
        {
            ProduceStartAndFireOnStarting().GetAwaiter().GetResult();
            SocketOutput.Write(_emptyData);
        }

        public async Task FlushAsync(CancellationToken cancellationToken)
        {
            await ProduceStartAndFireOnStarting();
            await SocketOutput.WriteAsync(_emptyData, cancellationToken: cancellationToken);
        }

        public void Write(ArraySegment<byte> data)
        {
            ProduceStartAndFireOnStarting().GetAwaiter().GetResult();

            if (_autoChunk)
            {
                if (data.Count == 0)
                {
                    return;
                }
                WriteChunked(data);
            }
            else
            {
                SocketOutput.Write(data);
            }
        }

        public Task WriteAsync(ArraySegment<byte> data, CancellationToken cancellationToken)
        {
            if (!_responseStarted)
            {
                return WriteAsyncAwaited(data, cancellationToken);
            }

            if (_autoChunk)
            {
                if (data.Count == 0)
                {
                    return TaskUtilities.CompletedTask;
                }
                return WriteChunkedAsync(data, cancellationToken);
            }
            else
            {
                return SocketOutput.WriteAsync(data, cancellationToken: cancellationToken);
            }
        }

        public async Task WriteAsyncAwaited(ArraySegment<byte> data, CancellationToken cancellationToken)
        {
            await ProduceStartAndFireOnStarting();

            if (_autoChunk)
            {
                if (data.Count == 0)
                {
                    return;
                }
                await WriteChunkedAsync(data, cancellationToken);
            }
            else
            {
                await SocketOutput.WriteAsync(data, cancellationToken: cancellationToken);
            }
        }

        private void WriteChunked(ArraySegment<byte> data)
        {
<<<<<<< HEAD
            SocketOutput.Write(data, immediate: true, chunk: true);
=======
            SocketOutput.Write(data, chunk: true);
>>>>>>> a4b8b01c
        }

        private Task WriteChunkedAsync(ArraySegment<byte> data, CancellationToken cancellationToken)
        {
<<<<<<< HEAD
            return SocketOutput.WriteAsync(data, immediate: true, chunk: true, cancellationToken: cancellationToken);
=======
            return SocketOutput.WriteAsync(data, chunk: true, cancellationToken: cancellationToken);
>>>>>>> a4b8b01c
        }

        private Task WriteChunkedResponseSuffix()
        {
            return SocketOutput.WriteAsync(_endChunkedResponseBytes);
        }

        private static ArraySegment<byte> CreateAsciiByteArraySegment(string text)
        {
            var bytes = Encoding.ASCII.GetBytes(text);
            return new ArraySegment<byte>(bytes);
        }

        public void ProduceContinue()
        {
            if (_responseStarted) return;

            StringValues expect;
            if (_httpVersion == HttpVersionType.Http1_1 &&
                RequestHeaders.TryGetValue("Expect", out expect) &&
                (expect.FirstOrDefault() ?? "").Equals("100-continue", StringComparison.OrdinalIgnoreCase))
            {
                SocketOutput.Write(_continueBytes);
            }
        }

        public Task ProduceStartAndFireOnStarting()
        {
            if (_responseStarted) return TaskUtilities.CompletedTask;

            if (_onStarting != null)
            {
                return ProduceStartAndFireOnStartingAwaited();
            }

            if (_applicationException != null)
            {
                throw new ObjectDisposedException(
                    "The response has been aborted due to an unhandled application exception.",
                    _applicationException);
            }

            ProduceStart(appCompleted: false);

            return TaskUtilities.CompletedTask;
        }

        private async Task ProduceStartAndFireOnStartingAwaited()
        {
            await FireOnStarting();

            if (_applicationException != null)
            {
                throw new ObjectDisposedException(
                    "The response has been aborted due to an unhandled application exception.",
                    _applicationException);
            }

            ProduceStart(appCompleted: false);
        }

        private void ProduceStart(bool appCompleted)
        {
            if (_responseStarted) return;
            _responseStarted = true;

            var statusBytes = ReasonPhrases.ToStatusBytes(StatusCode, ReasonPhrase);

            CreateResponseHeader(statusBytes, appCompleted);
        }

        protected Task ProduceEnd()
        {
            if (_applicationException != null)
            {
                if (_responseStarted)
                {
                    // We can no longer respond with a 500, so we simply close the connection.
                    _requestProcessingStopping = true;
                    return TaskUtilities.CompletedTask;
                }
                else
                {
                    StatusCode = 500;
                    ReasonPhrase = null;

                    ResetResponseHeaders();
                    _responseHeaders.SetRawContentLength("0", _bytesContentLengthZero);
                }
            }

            if (!_responseStarted)
            {
                return ProduceEndAwaited();
            }

            return WriteSuffix();
        }

        private async Task ProduceEndAwaited()
        {
            ProduceStart(appCompleted: true);

            // Force flush
            await SocketOutput.WriteAsync(_emptyData);

            await WriteSuffix();
        }

        private Task WriteSuffix()
        {
            // _autoChunk should be checked after we are sure ProduceStart() has been called
            // since ProduceStart() may set _autoChunk to true.
            if (_autoChunk)
            {
                return WriteAutoChunkSuffixAwaited();
            }

            if (_keepAlive)
            {
                ConnectionControl.End(ProduceEndType.ConnectionKeepAlive);
            }

            return TaskUtilities.CompletedTask;
        }

        private async Task WriteAutoChunkSuffixAwaited()
        {
            await WriteChunkedResponseSuffix();

            if (_keepAlive)
            {
                ConnectionControl.End(ProduceEndType.ConnectionKeepAlive);
            }
        }

        private void CreateResponseHeader(
            byte[] statusBytes,
            bool appCompleted)
        {
            var end = SocketOutput.ProducingStart();
            if (_keepAlive)
            {
                foreach (var connectionValue in _responseHeaders.HeaderConnection)
                {
                    if (connectionValue.IndexOf("close", StringComparison.OrdinalIgnoreCase) != -1)
                    {
                        _keepAlive = false;
                    }
                }
            }

            if (_keepAlive && !_responseHeaders.HasTransferEncoding && !_responseHeaders.HasContentLength)
            {
                if (appCompleted)
                {
                    // Don't set the Content-Length or Transfer-Encoding headers
                    // automatically for HEAD requests or 101, 204, 205, 304 responses.
                    if (Method != "HEAD" && StatusCanHaveBody(StatusCode))
                    {
                        // Since the app has completed and we are only now generating
                        // the headers we can safely set the Content-Length to 0.
                        _responseHeaders.SetRawContentLength("0", _bytesContentLengthZero);
                    }
                }
                else
                {
                    if (_httpVersion == HttpVersionType.Http1_1)
                    {
                        _autoChunk = true;
                        _responseHeaders.SetRawTransferEncoding("chunked", _bytesTransferEncodingChunked);
                    }
                    else
                    {
                        _keepAlive = false;
                    }
                }
            }

            if (_keepAlive == false && _responseHeaders.HasConnection == false && _httpVersion == HttpVersionType.Http1_1)
            {
                _responseHeaders.SetRawConnection("close", _bytesConnectionClose);
            }
            else if (_keepAlive && _responseHeaders.HasConnection == false && _httpVersion == HttpVersionType.Http1_0)
            {
                _responseHeaders.SetRawConnection("keep-alive", _bytesConnectionKeepAlive);
            }

            end.CopyFrom(_httpVersion == HttpVersionType.Http1_1 ? _bytesHttpVersion1_1 : _bytesHttpVersion1_0);
            end.CopyFrom(statusBytes);
            _responseHeaders.CopyTo(ref end);
            end.CopyFrom(_bytesEndHeaders, 0, _bytesEndHeaders.Length);

            SocketOutput.ProducingComplete(end);
        }

        protected bool TakeStartLine(SocketInput input)
        {
            var scan = input.ConsumingStart();
            var consumed = scan;
            try
            {
                string method;
                var begin = scan;
                if (!begin.GetKnownMethod(ref scan,out method))
                {
                    if (scan.Seek(ref _vectorSpaces) == -1)
                    {
                        return false;
                    }
                    method = begin.GetAsciiString(scan);
                    scan.Take();
                }

                begin = scan;

                var needDecode = false;
                var chFound = scan.Seek(ref _vectorSpaces, ref _vectorQuestionMarks, ref _vectorPercentages);
                if (chFound == '%')
                {
                    needDecode = true;
                    chFound = scan.Seek(ref _vectorSpaces, ref _vectorQuestionMarks);
                }

                var pathBegin = begin;
                var pathEnd = scan;

                var queryString = "";
                if (chFound == '?')
                {
                    begin = scan;
                    if (scan.Seek(ref _vectorSpaces) != ' ')
                    {
                        return false;
                    }
                    queryString = begin.GetAsciiString(scan);
                }

                scan.Take();
                begin = scan;

                string httpVersion;
                if (!begin.GetKnownVersion(ref scan, out httpVersion))
                {
                    scan = begin;
                    if (scan.Seek(ref _vectorCRs) == -1)
                    {
                        return false;
                    }
                    httpVersion = begin.GetAsciiString(scan);

                    scan.Take();
                }
                if (scan.Take() != '\n')
                {
                    return false;
                }

                // URIs are always encoded/escaped to ASCII https://tools.ietf.org/html/rfc3986#page-11 
                // Multibyte Internationalized Resource Identifiers (IRIs) are first converted to utf8; 
                // then encoded/escaped to ASCII  https://www.ietf.org/rfc/rfc3987.txt "Mapping of IRIs to URIs"
                string requestUrlPath;
                if (needDecode)
                {
                    // URI was encoded, unescape and then parse as utf8
                    pathEnd = UrlPathDecoder.Unescape(pathBegin, pathEnd);
                    requestUrlPath = pathBegin.GetUtf8String(pathEnd);
                }
                else
                {
                    // URI wasn't encoded, parse as ASCII
                    requestUrlPath = pathBegin.GetAsciiString(pathEnd);
                }

                consumed = scan;
                Method = method;
                RequestUri = requestUrlPath;
                QueryString = queryString;
                HttpVersion = httpVersion;

                bool caseMatches;

                if (!string.IsNullOrEmpty(_pathBase) &&
                    (requestUrlPath.Length == _pathBase.Length || (requestUrlPath.Length > _pathBase.Length && requestUrlPath[_pathBase.Length] == '/')) &&
                    RequestUrlStartsWithPathBase(requestUrlPath, out caseMatches))
                {
                    PathBase = caseMatches ? _pathBase : requestUrlPath.Substring(0, _pathBase.Length);
                    Path = requestUrlPath.Substring(_pathBase.Length);
                }
                else
                {
                    Path = requestUrlPath;
                }

                return true;
            }
            finally
            {
                input.ConsumingComplete(consumed, scan);
            }
        }

        private bool RequestUrlStartsWithPathBase(string requestUrl, out bool caseMatches)
        {
            caseMatches = true;

            for (var i = 0; i < _pathBase.Length; i++)
            {
                if (requestUrl[i] != _pathBase[i])
                {
                    if (char.ToLowerInvariant(requestUrl[i]) == char.ToLowerInvariant(_pathBase[i]))
                    {
                        caseMatches = false;
                    }
                    else
                    {
                        return false;
                    }
                }
            }

            return true;
        }

        public static bool TakeMessageHeaders(SocketInput input, FrameRequestHeaders requestHeaders)
        {
            var scan = input.ConsumingStart();
            var consumed = scan;
            try
            {
                int chFirst;
                int chSecond;
                while (!scan.IsEnd)
                {
                    var beginName = scan;
                    scan.Seek(ref _vectorColons, ref _vectorCRs);
                    var endName = scan;

                    chFirst = scan.Take();
                    var beginValue = scan;
                    chSecond = scan.Take();

                    if (chFirst == -1 || chSecond == -1)
                    {
                        return false;
                    }
                    if (chFirst == '\r')
                    {
                        if (chSecond == '\n')
                        {
                            consumed = scan;
                            return true;
                        }
                        throw new InvalidDataException("Malformed request");
                    }

                    while (
                        chSecond == ' ' ||
                        chSecond == '\t' ||
                        chSecond == '\r' ||
                        chSecond == '\n')
                    {
                        if (chSecond == '\r')
                        {
                            var scanAhead = scan;
                            var chAhead = scanAhead.Take();
                            if (chAhead == '\n')
                            {
                                chAhead = scanAhead.Take();
                                // If the "\r\n" isn't part of "linear whitespace",
                                // then this header has no value.
                                if (chAhead != ' ' && chAhead != '\t')
                                {
                                    break;
                                }
                            }
                        }

                        beginValue = scan;
                        chSecond = scan.Take();
                    }
                    scan = beginValue;

                    var wrapping = false;
                    while (!scan.IsEnd)
                    {
                        if (scan.Seek(ref _vectorCRs) == -1)
                        {
                            // no "\r" in sight, burn used bytes and go back to await more data
                            return false;
                        }

                        var endValue = scan;
                        chFirst = scan.Take(); // expecting: /r
                        chSecond = scan.Take(); // expecting: /n

                        if (chSecond != '\n')
                        {
                            // "\r" was all by itself, move just after it and try again
                            scan = endValue;
                            scan.Take();
                            continue;
                        }

                        var chThird = scan.Peek();
                        if (chThird == ' ' || chThird == '\t')
                        {
                            // special case, "\r\n " or "\r\n\t".
                            // this is considered wrapping"linear whitespace" and is actually part of the header value
                            // continue past this for the next
                            wrapping = true;
                            continue;
                        }

                        var name = beginName.GetArraySegment(endName);
                        var value = beginValue.GetAsciiString(endValue);
                        if (wrapping)
                        {
                            value = value.Replace("\r\n", " ");
                        }

                        consumed = scan;
                        requestHeaders.Append(name.Array, name.Offset, name.Count, value);
                        break;
                    }
                }
                return false;
            }
            finally
            {
                input.ConsumingComplete(consumed, scan);
            }
        }

        public bool StatusCanHaveBody(int statusCode)
        {
            // List of status codes taken from Microsoft.Net.Http.Server.Response
            return statusCode != 101 &&
                   statusCode != 204 &&
                   statusCode != 205 &&
                   statusCode != 304;
        }

        protected void ReportApplicationError(Exception ex)
        {
            if (_applicationException == null)
            {
                _applicationException = ex;
            }
            else
            {
                _applicationException = new AggregateException(_applicationException, ex);
            }
            Log.ApplicationError(ex);
        }

        private enum HttpVersionType
        {
            Unknown = -1,
            Http1_0 = 0,
            Http1_1 = 1
        }
    }
}<|MERGE_RESOLUTION|>--- conflicted
+++ resolved
@@ -468,20 +468,12 @@
 
         private void WriteChunked(ArraySegment<byte> data)
         {
-<<<<<<< HEAD
-            SocketOutput.Write(data, immediate: true, chunk: true);
-=======
             SocketOutput.Write(data, chunk: true);
->>>>>>> a4b8b01c
         }
 
         private Task WriteChunkedAsync(ArraySegment<byte> data, CancellationToken cancellationToken)
         {
-<<<<<<< HEAD
-            return SocketOutput.WriteAsync(data, immediate: true, chunk: true, cancellationToken: cancellationToken);
-=======
             return SocketOutput.WriteAsync(data, chunk: true, cancellationToken: cancellationToken);
->>>>>>> a4b8b01c
         }
 
         private Task WriteChunkedResponseSuffix()
