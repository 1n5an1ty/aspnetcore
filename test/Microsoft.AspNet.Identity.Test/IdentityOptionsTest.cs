--- conflicted
+++ resolved
@@ -1,17 +1,9 @@
 using System;
 using System.Collections.Generic;
 using System.Security.Claims;
-<<<<<<< HEAD
 using Microsoft.Framework.ConfigurationModel;
-using Microsoft.Framework.ConfigurationModel.Sources;
 using Microsoft.Framework.DependencyInjection;
 using Microsoft.Framework.DependencyInjection.Fallback;
-=======
-using Microsoft.AspNet.ConfigurationModel;
-using Microsoft.AspNet.ConfigurationModel.Sources;
-using Microsoft.AspNet.DependencyInjection;
-using Microsoft.AspNet.DependencyInjection.Fallback;
->>>>>>> ab84228c
 using Xunit;
 
 namespace Microsoft.AspNet.Identity.Test
@@ -105,10 +97,6 @@
         //    const string usernameClaimType = "namez";
         //    const string useridClaimType = "idz";
         //    const string securityStampClaimType = "stampz";
-<<<<<<< HEAD
-=======
-
->>>>>>> ab84228c
         //    var dic = new Dictionary<string, string>
         //    { 
         //        {"role", roleClaimType},
@@ -124,29 +112,6 @@
         //    Assert.Equal(usernameClaimType, options.UserName);
         //    Assert.Equal(securityStampClaimType, options.SecurityStamp);
         //}
-<<<<<<< HEAD
-=======
-
-        //[Fact]
-        //public void PasswordOptionsFromConfig()
-        //{
-        //    var dic = new Dictionary<string, string>
-        //    { 
-        //        {"RequiredLength", "10"},
-        //        {"RequireNonLetterOrDigit", "false"},
-        //        {"RequireUpperCase", "false"},
-        //        {"RequireDigit", "false"},
-        //        {"RequireLowerCase", "false"}
-        //    };
-        //    var config = new ConfigurationModel.Configuration { new MemoryConfigurationSource(dic) };
-        //    var options = new PasswordOptions(config);
-        //    Assert.False(options.RequireDigit);
-        //    Assert.False(options.RequireLowercase);
-        //    Assert.False(options.RequireNonLetterOrDigit);
-        //    Assert.False(options.RequireUppercase);
-        //    Assert.Equal(10, options.RequiredLength);
-        //}
->>>>>>> ab84228c
 
         //[Fact]
         //public void PasswordOptionsFromConfig()
